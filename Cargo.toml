[workspace]
members = ["contracts/*", "packages/*", "integration-test"]
<<<<<<< HEAD
=======
resolver = "2"
>>>>>>> 60791e16

[profile.release]
codegen-units = 1
opt-level = 3
debug = false
rpath = false
lto = true
debug-assertions = false
panic = 'abort'
incremental = false
overflow-checks = true

[workspace.package]
<<<<<<< HEAD
version = "0.1.1"
=======
version = "0.1.2"
>>>>>>> 60791e16
authors = ["ByeongSu Hong <hong@byeongsu.dev>"]
edition = "2021"
license = "Apache-2.0"
repository = "https://github.com/many-things/ibcx-contracts"
keywords = ["ion", "ibcx", "dao", "cosmos", "cosmwasm", "index"]

[workspace.dependencies]
# cosmwasm
cosmwasm-std = { version = "1.5.2", features = ["stargate"] }
cosmwasm-storage = "1.5.2"
cosmwasm-schema = "1.5.2"

# cosmwasm extensions
<<<<<<< HEAD
cw-storage-plus = "1.1.0"
cw-utils = "1.0.1"
cw2 = "1.1.0"
cw-multi-test = "0.17.0"
=======
cw-storage-plus = "1.2.0"
cw-utils = "1.0.3"
cw2 = "1.1.2"
cw-multi-test = "0.20.0"
>>>>>>> 60791e16

# cryptography
sha2 = { version = "0.10.8", default-features = false }
ripemd = { version = "0.1.3" }

# encoding
base64 = "0.21.7"
bech32 = "0.9.1"
hex = "0.4.3"
<<<<<<< HEAD
serde = { version = "1.0.188" }
serde_json = { version = "1.0.107" }
serde-json-wasm = "1.0.0"
prost = { version = "0.12.1" }

# osmosis
osmosis-std = { version = "0.19.2" }
osmosis-test-tube = { git = "https://github.com/byeongsu-hong/test-tube.git", branch = "hong-main" }

# helpers
reqwest = { version = "0.11", features = ["blocking", "json"] }
semver = { version = "1.0.18" }
anyhow = { version = "1.0.72" }
thiserror = { version = "1.0.37" }
=======
serde = { version = "1.0.195" }
serde_json = { version = "1.0.111" }
serde-json-wasm = "1.0.0"
prost = { version = "0.12.3" }

# osmosis
osmosis-std = { version = "0.22.0" }
osmosis-test-tube = { version = "22.0.0" }

# helpers
rstest = { version = "0.18.2" }
reqwest = { version = "0.11.23", features = ["blocking", "json"] }
semver = { version = "1.0.21" }
anyhow = { version = "1.0.79" }
thiserror = { version = "1.0.56" }

# families
ibcx-test-utils = { version = "0.1.4" }
>>>>>>> 60791e16

# local dependencies
ibcx-airdrop = { path = "contracts/airdrop" }
ibcx-core = { path = "contracts/core" }
ibcx-periphery = { path = "contracts/periphery" }

ibcx-utils = { path = "packages/utils" }
<<<<<<< HEAD
ibcx-test-utils = { path = "packages/test-utils" }
=======
>>>>>>> 60791e16
ibcx-math = { path = "packages/math" }
ibcx-pool = { path = "packages/pool" }
ibcx-interface = { path = "packages/interface" }<|MERGE_RESOLUTION|>--- conflicted
+++ resolved
@@ -1,9 +1,6 @@
 [workspace]
 members = ["contracts/*", "packages/*", "integration-test"]
-<<<<<<< HEAD
-=======
 resolver = "2"
->>>>>>> 60791e16
 
 [profile.release]
 codegen-units = 1
@@ -17,11 +14,7 @@
 overflow-checks = true
 
 [workspace.package]
-<<<<<<< HEAD
-version = "0.1.1"
-=======
 version = "0.1.2"
->>>>>>> 60791e16
 authors = ["ByeongSu Hong <hong@byeongsu.dev>"]
 edition = "2021"
 license = "Apache-2.0"
@@ -35,17 +28,10 @@
 cosmwasm-schema = "1.5.2"
 
 # cosmwasm extensions
-<<<<<<< HEAD
-cw-storage-plus = "1.1.0"
-cw-utils = "1.0.1"
-cw2 = "1.1.0"
-cw-multi-test = "0.17.0"
-=======
 cw-storage-plus = "1.2.0"
 cw-utils = "1.0.3"
 cw2 = "1.1.2"
 cw-multi-test = "0.20.0"
->>>>>>> 60791e16
 
 # cryptography
 sha2 = { version = "0.10.8", default-features = false }
@@ -55,22 +41,6 @@
 base64 = "0.21.7"
 bech32 = "0.9.1"
 hex = "0.4.3"
-<<<<<<< HEAD
-serde = { version = "1.0.188" }
-serde_json = { version = "1.0.107" }
-serde-json-wasm = "1.0.0"
-prost = { version = "0.12.1" }
-
-# osmosis
-osmosis-std = { version = "0.19.2" }
-osmosis-test-tube = { git = "https://github.com/byeongsu-hong/test-tube.git", branch = "hong-main" }
-
-# helpers
-reqwest = { version = "0.11", features = ["blocking", "json"] }
-semver = { version = "1.0.18" }
-anyhow = { version = "1.0.72" }
-thiserror = { version = "1.0.37" }
-=======
 serde = { version = "1.0.195" }
 serde_json = { version = "1.0.111" }
 serde-json-wasm = "1.0.0"
@@ -89,7 +59,6 @@
 
 # families
 ibcx-test-utils = { version = "0.1.4" }
->>>>>>> 60791e16
 
 # local dependencies
 ibcx-airdrop = { path = "contracts/airdrop" }
@@ -97,10 +66,6 @@
 ibcx-periphery = { path = "contracts/periphery" }
 
 ibcx-utils = { path = "packages/utils" }
-<<<<<<< HEAD
-ibcx-test-utils = { path = "packages/test-utils" }
-=======
->>>>>>> 60791e16
 ibcx-math = { path = "packages/math" }
 ibcx-pool = { path = "packages/pool" }
 ibcx-interface = { path = "packages/interface" }